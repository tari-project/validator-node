use super::InstructionCommands;
use crate::console::Terminal;
use deadpool::managed::PoolConfig;
use deadpool_postgres::{Client, Pool};
use rand::Rng;
use serde_json::{json, Value};
use std::{collections::HashMap, ops::AddAssign, time::Duration};
use structopt::StructOpt;
use tari_validator_node::{
    config::NodeConfig,
    db::{
        models::{consensus::instructions::*, wallet::*},
        utils::db::build_pool,
    },
    template::single_use_tokens::{SellTokenLockParams, TokenContracts},
    types::{AssetID, Pubkey, TokenID},
};
use tokio::{sync::Mutex, time::delay_for};

const MAX_RETRIES: usize = 60;

lazy_static::lazy_static! {
    static ref TERMINAL: Mutex<Terminal> = Mutex::new(Terminal::basic());
    static ref COUNTERS: Mutex<HashMap<String, Counters>> = Mutex::new(HashMap::new());
}

lazy_static::lazy_static! {
    static ref TERMINAL: Mutex<Terminal> = Mutex::new(Terminal::basic());
    static ref COUNTERS: Mutex<HashMap<String, Counters>> = Mutex::new(HashMap::new());
}

#[derive(StructOpt, Debug, Clone)]
/// Runs load scenario on a Single Use Token asset:
///
/// 1. Issue `tokens` quantity of tokens
/// 2. Start `concurrency` parallel users
/// 3. For every user create unique pubkey and get chunk of tokens
/// 4. issue sell_token
/// 5. Once instruction goes to Commit - send redeem_token
/// 6. Repeat step 4 with next token from chunk
pub struct MakeItRain {
    /// Target asset in the Single Use Token template
    asset_id: AssetID,
    ///// Timeout in seconds for sell_token contract
    //#[structopt(short="s", long, default_value="10")]
    // timeout: u16,
    /// How many parallel threads to run
    #[structopt(short = "c", long, default_value = "4")]
    concurrency: u16,
    /// How many tokens to issue for test (total requests)
    #[structopt(short = "t", long, default_value = "100")]
    tokens: u16,
    /// Timeout for sell_token instruction
    #[structopt(long, default_value = "30")]
    timeout: u64,
}

impl MakeItRain {
    pub async fn run(self, mut node_config: NodeConfig) -> anyhow::Result<()> {
        node_config.postgres.pool = Some(PoolConfig {
            max_size: self.concurrency as usize,
            ..Default::default()
        });
        let pool = build_pool(&node_config.postgres)?;
        // split by concurrent streams
        let user_futures = (0..self.concurrency).into_iter().map(|i| {
            let key = format!("user {}", i);
            self.clone().user_scenario(key, &node_config, &pool)
        });
        // run user emulations in parallel
        let results = futures::future::join_all(user_futures).await;
        delay_for(Duration::from_millis(1000)).await;
        println!("Errors (if any):");
        for (i, result) in results.iter().enumerate() {
            if let Err(err) = result {
                println!("{}. {}", i, err)
            }
        }
        Ok(())
    }

    /// Running scenario:
    /// 2. For every user create unique pubkey
    /// 2. issue tokens
    /// 4. pick next created token, issue sell_token
    /// 5. If user random goes over the fake threshold - send money to sell_token wallet
    /// 6. Once instruction goes to Commit - send redeem_token
    /// 7. repeat for other tokens
    async fn user_scenario(self, key: Pubkey, node_config: &NodeConfig, pool: &Pool) -> anyhow::Result<()> {
<<<<<<< HEAD
        let delay_ms: u16 = rand::thread_rng().gen::<u16>() / 128 * self.concurrency;
        delay_for(Duration::from_millis(delay_ms as u64)).await;

=======
>>>>>>> 3d4a2805
        let client = pool.get().await?;
        let mut counters = Counters::new(&key);
        let quantity = self.tokens / self.concurrency;
        // issue tokens
        let token_ids = match self.issue_tokens(quantity, node_config, &client).await {
            Ok(token_ids) => token_ids,
            Err(err) => {
                counters.failed += 1;
                println!("User {} failed to issue tokens: {}", key, err);
                return Err(err);
            },
        };

        // run scenario for every token one by one
        for token_id in token_ids.into_iter() {
            match self.process_token(&key, &token_id, &node_config, &client).await {
<<<<<<< HEAD
                Ok((wallet_duration, sell_duration, redeem_duration)) => {
                    counters.success(wallet_duration, sell_duration, redeem_duration);
=======
                Ok((sell_duration, redeem_duration)) => {
                    counters.success(sell_duration, redeem_duration);
>>>>>>> 3d4a2805
                },
                Err(err) => {
                    counters.failed();
                    println!("User {} failed to process token {}: {}", key, token_id, err);
                    return Err(err);
                },
            };
        }
        Ok(())
    }

    async fn issue_tokens(
        &self,
        quantity: u16,
        node_config: &NodeConfig,
        client: &Client,
    ) -> anyhow::Result<Vec<TokenID>>
    {
        let instruction = InstructionCommands::Asset {
            asset_id: self.asset_id.clone(),
            contract_name: "issue_tokens".into(),
            data: json!({ "quantity": quantity }),
            silent: true,
            wait_commit: true,
        }
        .run(node_config.clone(), client)
        .await?;
        Ok(serde_json::from_value(instruction.result)?)
    }

    async fn process_token(
        &self,
        key: &String,
        token_id: &TokenID,
        node_config: &NodeConfig,
        client: &Client,
<<<<<<< HEAD
    ) -> anyhow::Result<(Duration, Duration, Duration)>
=======
    ) -> anyhow::Result<(Duration, Duration)>
>>>>>>> 3d4a2805
    {
        let refresh = Duration::from_millis(20 * self.concurrency as u64);
        let time = std::time::Instant::now();
        let instruction = self.sell_token(&key, &token_id, &node_config, &client).await?;
<<<<<<< HEAD
        let wallet = Self::wait_wallet(&instruction, &client, refresh.clone()).await?;
        let wait_wallet_time = time.elapsed();
        Self::fill_wallet(wallet, &client).await?;
        InstructionCommands::wait_status(&instruction, InstructionStatus::Pending, &client, true, refresh.clone())
            .await?;
        let sell_time = time.elapsed();
        let time = std::time::Instant::now();
        let instruction = Self::redeem_token(&token_id, &node_config, &client).await?;
        InstructionCommands::wait_status(&instruction, InstructionStatus::Pending, &client, true, refresh.clone())
            .await?;
        let redeem_time = time.elapsed();
        Ok((wait_wallet_time, sell_time, redeem_time))
=======
        Self::fill_wallet(&instruction, &client).await?;
        InstructionCommands::wait_status(&instruction, InstructionStatus::Pending, &client, true).await?;
        let sell_timings = time.elapsed();
        let time = std::time::Instant::now();
        let instruction = Self::redeem_token(&token_id, &node_config, &client).await?;
        InstructionCommands::wait_status(&instruction, InstructionStatus::Pending, &client, true).await?;
        let redeem_timings = time.elapsed();
        Ok((sell_timings, redeem_timings))
>>>>>>> 3d4a2805
    }

    async fn sell_token(
        &self,
        key: &String,
        token_id: &TokenID,
        node_config: &NodeConfig,
        client: &Client,
    ) -> anyhow::Result<Instruction>
    {
        InstructionCommands::Token {
            token_id: token_id.clone(),
            contract_name: "sell_token".into(),
            data: json!({"price": 1, "timeout_secs": self.timeout, "user_pubkey": key}),
            silent: true,
            wait_commit: false,
        }
        .run(node_config.clone(), client)
        .await
    }

    async fn wait_wallet(
        instruction: &Instruction,
        client: &Client,
        refresh_interval: Duration,
    ) -> anyhow::Result<Pubkey>
    {
        let mut retries = 0;
        loop {
            let subinstructions = instruction
                .load_subinstructions(&client)
                .await
                .expect("Failed to load subinstructions");
            if subinstructions.len() > 0 {
                let contract: TokenContracts = serde_json::from_value(subinstructions[0].params.clone()).unwrap();
                if let TokenContracts::SellTokenLock(SellTokenLockParams { wallet_key }) = contract {
                    return Ok(wallet_key);
                } else {
                    panic!("Expected SellTokenLock subinstruction");
                }
            }
            delay_for(refresh_interval).await;
            retries += 1;
            if retries > MAX_RETRIES {
                return Err(anyhow::anyhow!(
                    "Timeout waiting for subinstruction of {}",
                    instruction.id
                ));
            }
        }
    }

    async fn fill_wallet(wallet_key: Pubkey, client: &Client) -> anyhow::Result<()> {
        let wallet = Wallet::select_by_key(&wallet_key, &client).await?;
        wallet.set_balance(1, &client).await?;
        Ok(())
    }

    async fn redeem_token(
        token_id: &TokenID,
        node_config: &NodeConfig,
        client: &Client,
    ) -> anyhow::Result<Instruction>
    {
        InstructionCommands::Token {
            token_id: token_id.clone(),
            contract_name: "redeem_token".into(),
            data: Value::Null,
            silent: true,
            wait_commit: false,
        }
        .run(node_config.clone(), client)
        .await
    }
}

#[derive(Clone, Default, Debug)]
struct Counters {
    name: String,
    success: u64,
    failed: u64,
<<<<<<< HEAD
    wallet_avg: Option<u64>,
=======
>>>>>>> 3d4a2805
    sell_avg: Option<u64>,
    redeem_avg: Option<u64>,
}

impl Counters {
    fn new(name: &str) -> Self {
        Self {
            name: name.to_string(),
            ..Default::default()
        }
    }

<<<<<<< HEAD
    fn success(&mut self, wallet: Duration, sell: Duration, redeem: Duration) {
=======
    fn success(&mut self, sell: Duration, redeem: Duration) {
>>>>>>> 3d4a2805
        *self += Counters {
            name: "".into(),
            success: 1,
            failed: 0,
<<<<<<< HEAD
            wallet_avg: Some(wallet.as_millis() as u64),
=======
>>>>>>> 3d4a2805
            sell_avg: Some(sell.as_millis() as u64),
            redeem_avg: Some(redeem.as_millis() as u64),
        };
        actix_rt::spawn(Self::update_display(self.clone()));
    }

    fn failed(&mut self) {
        self.failed += 1;
        actix_rt::spawn(Self::update_display(self.clone()));
    }
}

impl AddAssign for Counters {
    fn add_assign(&mut self, rhs: Self) {
        let total_success = self.success + rhs.success;
<<<<<<< HEAD
        if self.wallet_avg.is_some() {
            let total_ms = self.wallet_avg.unwrap() * self.success + rhs.wallet_avg.unwrap() * rhs.success;
            self.wallet_avg = Some(total_ms / total_success);
        } else {
            self.wallet_avg = rhs.wallet_avg;
        }
        if self.sell_avg.is_some() {
            let total_ms = self.sell_avg.unwrap() * self.success + rhs.sell_avg.unwrap() * rhs.success;
            self.sell_avg = Some(total_ms / total_success);
        } else {
            self.sell_avg = rhs.sell_avg;
        }
        if self.redeem_avg.is_some() {
            let total_ms = self.redeem_avg.unwrap() * self.success + rhs.redeem_avg.unwrap() * rhs.success;
            self.redeem_avg = Some(total_ms / total_success);
        } else {
            self.redeem_avg = rhs.redeem_avg;
        }
=======
        if self.sell_avg.is_some() {
            let total_ms = self.sell_avg.unwrap() * self.success + rhs.sell_avg.unwrap() * rhs.success;
            self.sell_avg = Some(total_ms / total_success);
        } else {
            self.sell_avg = rhs.sell_avg;
        }
        if self.redeem_avg.is_some() {
            let total_ms = self.redeem_avg.unwrap() * self.success + rhs.redeem_avg.unwrap() * rhs.success;
            self.redeem_avg = Some(total_ms / total_success);
        } else {
            self.redeem_avg = rhs.redeem_avg;
        }
>>>>>>> 3d4a2805
        self.success = total_success;
    }
}

impl Counters {
<<<<<<< HEAD
    const FIELDS: &'static [&'static str] = &[
        "User",
        "Success",
        "Failed",
        "Wait wallet ms",
        "Avg sell ms",
        "Avg redeem ms",
    ];
    const SIZES: &'static [u16] = &[10, 10, 10, 16, 14, 14];
=======
    const FIELDS: &'static [&'static str] = &["User", "Success", "Failed", "Avg sell ms", "Avg redeem ms"];
    const SIZES: &'static [u16] = &[10, 10, 10, 14, 14];
>>>>>>> 3d4a2805

    async fn update_display(record: Counters) {
        let mut counters = COUNTERS.lock().await;
        counters.insert(record.name.clone(), record);
        let mut total = Counters::new("Total");
        let mut counters: Vec<Value> = counters
            .values()
            .map(|next| {
                total += next.clone();
                next.to_display()
            })
            .collect();
        counters.insert(0, total.to_display());
        TERMINAL
            .lock()
            .await
            .render_list("Make it rain: stats by threads", counters, Self::FIELDS, Self::SIZES);
    }

    fn to_display(&self) -> Value {
        json!({
            "User": self.name,
            "Success": self.success,
            "Failed": self.failed,
<<<<<<< HEAD
            "Wait wallet ms": self.wallet_avg,
=======
>>>>>>> 3d4a2805
            "Avg sell ms": self.sell_avg,
            "Avg redeem ms": self.redeem_avg,
        })
    }
}<|MERGE_RESOLUTION|>--- conflicted
+++ resolved
@@ -87,12 +87,9 @@
     /// 6. Once instruction goes to Commit - send redeem_token
     /// 7. repeat for other tokens
     async fn user_scenario(self, key: Pubkey, node_config: &NodeConfig, pool: &Pool) -> anyhow::Result<()> {
-<<<<<<< HEAD
         let delay_ms: u16 = rand::thread_rng().gen::<u16>() / 128 * self.concurrency;
         delay_for(Duration::from_millis(delay_ms as u64)).await;
 
-=======
->>>>>>> 3d4a2805
         let client = pool.get().await?;
         let mut counters = Counters::new(&key);
         let quantity = self.tokens / self.concurrency;
@@ -109,13 +106,8 @@
         // run scenario for every token one by one
         for token_id in token_ids.into_iter() {
             match self.process_token(&key, &token_id, &node_config, &client).await {
-<<<<<<< HEAD
                 Ok((wallet_duration, sell_duration, redeem_duration)) => {
                     counters.success(wallet_duration, sell_duration, redeem_duration);
-=======
-                Ok((sell_duration, redeem_duration)) => {
-                    counters.success(sell_duration, redeem_duration);
->>>>>>> 3d4a2805
                 },
                 Err(err) => {
                     counters.failed();
@@ -152,16 +144,11 @@
         token_id: &TokenID,
         node_config: &NodeConfig,
         client: &Client,
-<<<<<<< HEAD
     ) -> anyhow::Result<(Duration, Duration, Duration)>
-=======
-    ) -> anyhow::Result<(Duration, Duration)>
->>>>>>> 3d4a2805
     {
         let refresh = Duration::from_millis(20 * self.concurrency as u64);
         let time = std::time::Instant::now();
         let instruction = self.sell_token(&key, &token_id, &node_config, &client).await?;
-<<<<<<< HEAD
         let wallet = Self::wait_wallet(&instruction, &client, refresh.clone()).await?;
         let wait_wallet_time = time.elapsed();
         Self::fill_wallet(wallet, &client).await?;
@@ -174,16 +161,6 @@
             .await?;
         let redeem_time = time.elapsed();
         Ok((wait_wallet_time, sell_time, redeem_time))
-=======
-        Self::fill_wallet(&instruction, &client).await?;
-        InstructionCommands::wait_status(&instruction, InstructionStatus::Pending, &client, true).await?;
-        let sell_timings = time.elapsed();
-        let time = std::time::Instant::now();
-        let instruction = Self::redeem_token(&token_id, &node_config, &client).await?;
-        InstructionCommands::wait_status(&instruction, InstructionStatus::Pending, &client, true).await?;
-        let redeem_timings = time.elapsed();
-        Ok((sell_timings, redeem_timings))
->>>>>>> 3d4a2805
     }
 
     async fn sell_token(
@@ -265,10 +242,7 @@
     name: String,
     success: u64,
     failed: u64,
-<<<<<<< HEAD
     wallet_avg: Option<u64>,
-=======
->>>>>>> 3d4a2805
     sell_avg: Option<u64>,
     redeem_avg: Option<u64>,
 }
@@ -281,19 +255,12 @@
         }
     }
 
-<<<<<<< HEAD
     fn success(&mut self, wallet: Duration, sell: Duration, redeem: Duration) {
-=======
-    fn success(&mut self, sell: Duration, redeem: Duration) {
->>>>>>> 3d4a2805
         *self += Counters {
             name: "".into(),
             success: 1,
             failed: 0,
-<<<<<<< HEAD
             wallet_avg: Some(wallet.as_millis() as u64),
-=======
->>>>>>> 3d4a2805
             sell_avg: Some(sell.as_millis() as u64),
             redeem_avg: Some(redeem.as_millis() as u64),
         };
@@ -309,7 +276,6 @@
 impl AddAssign for Counters {
     fn add_assign(&mut self, rhs: Self) {
         let total_success = self.success + rhs.success;
-<<<<<<< HEAD
         if self.wallet_avg.is_some() {
             let total_ms = self.wallet_avg.unwrap() * self.success + rhs.wallet_avg.unwrap() * rhs.success;
             self.wallet_avg = Some(total_ms / total_success);
@@ -328,26 +294,11 @@
         } else {
             self.redeem_avg = rhs.redeem_avg;
         }
-=======
-        if self.sell_avg.is_some() {
-            let total_ms = self.sell_avg.unwrap() * self.success + rhs.sell_avg.unwrap() * rhs.success;
-            self.sell_avg = Some(total_ms / total_success);
-        } else {
-            self.sell_avg = rhs.sell_avg;
-        }
-        if self.redeem_avg.is_some() {
-            let total_ms = self.redeem_avg.unwrap() * self.success + rhs.redeem_avg.unwrap() * rhs.success;
-            self.redeem_avg = Some(total_ms / total_success);
-        } else {
-            self.redeem_avg = rhs.redeem_avg;
-        }
->>>>>>> 3d4a2805
         self.success = total_success;
     }
 }
 
 impl Counters {
-<<<<<<< HEAD
     const FIELDS: &'static [&'static str] = &[
         "User",
         "Success",
@@ -357,10 +308,6 @@
         "Avg redeem ms",
     ];
     const SIZES: &'static [u16] = &[10, 10, 10, 16, 14, 14];
-=======
-    const FIELDS: &'static [&'static str] = &["User", "Success", "Failed", "Avg sell ms", "Avg redeem ms"];
-    const SIZES: &'static [u16] = &[10, 10, 10, 14, 14];
->>>>>>> 3d4a2805
 
     async fn update_display(record: Counters) {
         let mut counters = COUNTERS.lock().await;
@@ -385,10 +332,7 @@
             "User": self.name,
             "Success": self.success,
             "Failed": self.failed,
-<<<<<<< HEAD
             "Wait wallet ms": self.wallet_avg,
-=======
->>>>>>> 3d4a2805
             "Avg sell ms": self.sell_avg,
             "Avg redeem ms": self.redeem_avg,
         })
