#![deny(unreachable_patterns)]
#![deny(unknown_lints)]
#![cfg_attr(not(debug_assertions), deny(unused_variables))]
#![cfg_attr(not(debug_assertions), deny(unused_imports))]
#![cfg_attr(not(debug_assertions), deny(dead_code))]
#![deny(unused_must_use)]
#![cfg_attr(not(debug_assertions), deny(unused_extern_crates))]
#![feature(backtrace)]

pub mod api;
pub mod cli;
pub mod config;
pub mod consensus;
pub mod db;
pub mod errors;
pub mod template;
pub mod types;
pub mod wallet;

<<<<<<< HEAD
pub mod test_utils;
=======
#[cfg(test)]
pub mod test;
>>>>>>> b6be1856
<|MERGE_RESOLUTION|>--- conflicted
+++ resolved
@@ -17,9 +17,4 @@
 pub mod types;
 pub mod wallet;
 
-<<<<<<< HEAD
-pub mod test_utils;
-=======
-#[cfg(test)]
-pub mod test;
->>>>>>> b6be1856
+pub mod test;