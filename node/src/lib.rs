#![deny(unreachable_patterns)]
#![deny(unknown_lints)]
#![cfg_attr(not(debug_assertions), deny(unused_variables))]
#![cfg_attr(not(debug_assertions), deny(unused_imports))]
#![cfg_attr(not(debug_assertions), deny(dead_code))]
#![deny(unused_must_use)]
#![cfg_attr(not(debug_assertions), deny(unused_extern_crates))]

pub mod api;
pub mod cli;
pub mod config;
pub mod db;
pub mod errors;
<<<<<<< HEAD
pub mod server;
pub mod template;
=======
>>>>>>> 90ea2ff0
pub mod types;
pub mod wallet;

#[cfg(test)]
pub mod test_utils;<|MERGE_RESOLUTION|>--- conflicted
+++ resolved
@@ -11,11 +11,7 @@
 pub mod config;
 pub mod db;
 pub mod errors;
-<<<<<<< HEAD
-pub mod server;
 pub mod template;
-=======
->>>>>>> 90ea2ff0
 pub mod types;
 pub mod wallet;
 
