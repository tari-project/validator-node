#![deny(unreachable_patterns)]
#![deny(unknown_lints)]
#![cfg_attr(not(debug_assertions), deny(unused_variables))]
#![cfg_attr(not(debug_assertions), deny(unused_imports))]
#![cfg_attr(not(debug_assertions), deny(dead_code))]
#![deny(unused_must_use)]
#![cfg_attr(not(debug_assertions), deny(unused_extern_crates))]

pub mod api;
pub mod cli;
pub mod config;
pub mod db;
pub mod errors;
<<<<<<< HEAD
pub mod server;
pub mod types;
=======
>>>>>>> 64746f8d
pub mod wallet;

#[cfg(test)]
pub mod test_utils;<|MERGE_RESOLUTION|>--- conflicted
+++ resolved
@@ -11,11 +11,7 @@
 pub mod config;
 pub mod db;
 pub mod errors;
-<<<<<<< HEAD
-pub mod server;
 pub mod types;
-=======
->>>>>>> 64746f8d
 pub mod wallet;
 
 #[cfg(test)]
