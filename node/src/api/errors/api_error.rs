use super::*;
use crate::{db::utils::errors::DBError, types::errors::TypeError};
use actix_web::{error::ResponseError, http::StatusCode, HttpResponse};
use serde_json::json;
use thiserror::Error;

#[derive(Error, Debug)]
pub enum ApiError {
    #[error("DB error: {0}")]
    DBError(#[from] DBError),
<<<<<<< HEAD
    #[error("Type error: {0}")]
    TypeError(#[from] TypeError),
=======
    #[error("Incorrect value: {0}")]
    Type(#[from] TypeError),
>>>>>>> 53503ed7
    #[error("Contract error: {0}")]
    Contract(#[from] anyhow::Error),
    #[error("Application error: {0}")]
    ApplicationError(#[from] ApplicationError),
    #[error("Auth error: {0}")]
    AuthError(#[from] AuthError),
}

pub struct ResponseData {
    pub status_code: StatusCode,
    pub error_response: HttpResponse,
}

impl ApiError {
    pub fn load_response_data(&self) -> ResponseData {
        let generic_error_response_data = ResponseData {
            status_code: StatusCode::INTERNAL_SERVER_ERROR,
            error_response: HttpResponse::InternalServerError().json(json!({"error": "An error has occurred"})),
        };
        match self {
            ApiError::ApplicationError(ApplicationError {
                reason: _, error_type
            }) => {
                match error_type {
                    ApplicationErrorType::Unprocessable => ResponseData {
                        status_code: StatusCode::UNPROCESSABLE_ENTITY,
                        error_response: HttpResponse::UnprocessableEntity()
                            .json(json!({"error": "Application failed to process request"})),
                    },
                    ApplicationErrorType::Internal => ResponseData {
                        status_code: StatusCode::INTERNAL_SERVER_ERROR,
                        error_response: HttpResponse::InternalServerError()
                            .json(json!({"error": "An internal error has occurred."})),
                    },
                    ApplicationErrorType::BadRequest => ResponseData {
                        status_code: StatusCode::BAD_REQUEST,
                        error_response: HttpResponse::BadRequest()
                            .json(json!({"error": "An error has occurred processing your request, please check your input and try again."})),
                    },
                }
            },
            ApiError::AuthError(AuthError { reason: _, error_type }) => {
                if *error_type == AuthErrorType::Forbidden {
                    ResponseData {
                        status_code: StatusCode::FORBIDDEN,
                        error_response: HttpResponse::build(StatusCode::FORBIDDEN)
                            .json(json!({"error": "Forbidden".to_string()})),
                    }
                } else {
                    ResponseData {
                        status_code: StatusCode::UNAUTHORIZED,
                        error_response: HttpResponse::build(StatusCode::UNAUTHORIZED)
                            .json(json!({"error": "Unauthorized".to_string()})),
                    }
                }
            },
            ApiError::DBError(db_error) => match db_error {
                DBError::Postgres(postgres_error) => {
                    if let Some(code) = postgres_error.code() {
                        let (status_code, message) = match code.code() {
                            "01000" => (StatusCode::BAD_REQUEST, "Invalid input"),
                            "02000" => (StatusCode::NOT_FOUND, "No results"),
                            "23505" => (StatusCode::CONFLICT, "Duplicate record exists"),
                            _ => (StatusCode::INTERNAL_SERVER_ERROR, "Unknown error"),
                        };

                        let error_response =
                            HttpResponse::build(status_code).json(json!({"error": message.to_string()}));
                        ResponseData {
                            status_code,
                            error_response,
                        }
                    } else {
                        generic_error_response_data
                    }
                },
                DBError::NotFound => ResponseData {
                    status_code: StatusCode::NOT_FOUND,
                    error_response: HttpResponse::build(StatusCode::NOT_FOUND)
                        .json(json!({"error": "No results".to_string()})),
                },
                DBError::Validation(validation_errors) => ResponseData {
                    status_code: StatusCode::UNPROCESSABLE_ENTITY,
                    error_response: HttpResponse::UnprocessableEntity()
                        .json(json!({"error": "Validation error".to_string(), "fields": validation_errors})),
                },
                _ => generic_error_response_data,
            },
            ApiError::Type(err) => ResponseData {
                status_code: StatusCode::BAD_REQUEST,
                error_response: HttpResponse::build(StatusCode::BAD_REQUEST)
                    .json(json!({ "error": err.to_string() })),
            },
            ApiError::Contract(err) => ResponseData {
                status_code: StatusCode::INTERNAL_SERVER_ERROR,
                error_response: HttpResponse::build(StatusCode::INTERNAL_SERVER_ERROR)
                    .json(json!({ "error": err.to_string() })),
            },
            _ => generic_error_response_data,
        }
    }
}

impl ResponseError for ApiError {
    fn status_code(&self) -> StatusCode {
        self.load_response_data().status_code
    }

    fn error_response(&self) -> HttpResponse {
        let response_data = self.load_response_data();
        if response_data.status_code.is_server_error() {
            log::error!(target: LOG_TARGET, "Server error: {}", self);
        } else if response_data.status_code.is_client_error() {
            log::info!(target: LOG_TARGET, "Client error: {}", self);
        }

        response_data.error_response
    }
}<|MERGE_RESOLUTION|>--- conflicted
+++ resolved
@@ -8,13 +8,8 @@
 pub enum ApiError {
     #[error("DB error: {0}")]
     DBError(#[from] DBError),
-<<<<<<< HEAD
     #[error("Type error: {0}")]
     TypeError(#[from] TypeError),
-=======
-    #[error("Incorrect value: {0}")]
-    Type(#[from] TypeError),
->>>>>>> 53503ed7
     #[error("Contract error: {0}")]
     Contract(#[from] anyhow::Error),
     #[error("Application error: {0}")]
