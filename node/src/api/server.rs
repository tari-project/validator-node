use crate::{
    api::{middleware::*, routing},
    config::NodeConfig,
    db::utils::db::build_pool,
    wallet::WalletStore,
};
use actix_cors::Cors;
<<<<<<< HEAD
use actix_web::{http, middleware::Logger, web, App, HttpResponse, HttpServer, Scope};
use serde::{Deserialize, Serialize};
use serde_json::json;
use std::{
    net::{IpAddr, Ipv4Addr, ToSocketAddrs},
    sync::Arc,
};
use tokio::sync::Mutex;

pub const DEFAULT_PORT: u16 = 3001;
pub const DEFAULT_ADDR: Ipv4Addr = Ipv4Addr::LOCALHOST;
=======
use actix_web::{http, middleware::Logger, web, App, HttpResponse, HttpServer};
use serde_json::json;
use std::net::ToSocketAddrs;
>>>>>>> b6be1856

// Must be valid JSON
const LOGGER_FORMAT: &'static str = r#"{"level": "INFO", "target":"api::request", "remote_ip":"%a", "user_agent": "%{User-Agent}i", "request": "%r", "uri": "%U", "status_code": %s, "response_time": %D, "api_version":"%{x-app-version}o", "client_version": "%{X-API-Client-Version}i" }"#;

<<<<<<< HEAD
#[derive(Clone, Debug, Serialize, Deserialize)]
pub struct ActixConfig {
    pub host: IpAddr,
    pub port: u16,
    pub workers: Option<usize>,
    pub backlog: Option<usize>,
    pub maxconn: Option<usize>,
}
impl Default for ActixConfig {
    fn default() -> Self {
        Self {
            host: DEFAULT_ADDR.into(),
            port: DEFAULT_PORT,
            workers: None,
            backlog: None,
            maxconn: None,
        }
    }
}
impl ActixConfig {
    fn addr(&self) -> impl ToSocketAddrs {
        (self.host, self.port)
    }
}

#[derive(Clone, Debug, Serialize, Deserialize)]
pub struct CorsConfig {
    pub allowed_origins: String,
}
impl Default for CorsConfig {
    fn default() -> Self {
        Self {
            allowed_origins: "*".to_string(),
        }
    }
}

pub async fn actix_main<F>(config: NodeConfig, scopes: F) -> anyhow::Result<()>
where F: (FnOnce() -> Vec<Scope>) + Clone + Send + 'static {
    let pool = Arc::new(build_pool(&config.postgres)?);
    let wallets = WalletStore::init(config.wallets_keys_path.clone())?;
    let wallets = Arc::new(Mutex::new(wallets));
    let config_arc = Arc::new(config.clone());
=======
pub async fn actix_main<F>(config: NodeConfig, configure: F) -> anyhow::Result<()>
where F: FnOnce(&mut web::ServiceConfig) + Send + Clone + 'static {
    let pool = web::Data::new(build_pool(&config.postgres)?);
>>>>>>> b6be1856

    println!(
        "Server starting at {}",
        config.actix.addr().to_socket_addrs()?.next().unwrap()
    );

    let cors_config = config.cors.clone();
    let mut server = HttpServer::new(move || {
        let app = App::new()
            .app_data(pool.clone())
            .app_data(config_arc.clone())
            .app_data(wallets.clone())
            .wrap({
                let mut cors = Cors::new();
                cors = match cors_config.allowed_origins.as_str() {
                    "*" => cors.send_wildcard(),
                    _ => cors.allowed_origin(&cors_config.allowed_origins),
                };
                cors.allowed_methods(vec!["GET", "POST", "PUT", "PATCH", "DELETE"])
                    .allowed_headers(vec![
                        http::header::AUTHORIZATION,
                        http::header::ACCEPT,
                        "X-API-Client-Version".parse::<http::header::HeaderName>().unwrap(),
                    ])
                    .allowed_header(http::header::CONTENT_TYPE)
                    .expose_headers(vec!["x-app-version"])
                    .max_age(3600)
                    .finish()
            })
            .wrap(Logger::new(LOGGER_FORMAT).exclude("/status"))
            .wrap(Authentication::new())
            .wrap(AppVersionHeader::new());

        // the problem we solving here is for every template scope we need to install distinct app_data with DB pool
        let with_templates = scopes.clone()().into_iter().fold(app, |app, scope| {
            app.service(
                scope
                //TODO: abstract this configuration, make it reusable in tests too
                    .app_data(pool.clone())
                    .app_data(config_arc.clone())
                    .app_data(wallets.clone()),
            )
        });

        with_templates
            .configure(routing::routes)
            .default_service(web::get().to(|| HttpResponse::NotFound().json(json!({"error": "Not found"}))))
    })
    .bind(config.actix.addr())?;

    if let Some(workers) = config.actix.workers {
        server = server.workers(workers);
    }

    if let Some(backlog) = config.actix.backlog {
        server = server.backlog(backlog as i32);
    };

    if let Some(maxconn) = config.actix.maxconn {
        server = server.maxconn(maxconn);
    };

    server.run().await?;

    Ok(())
}<|MERGE_RESOLUTION|>--- conflicted
+++ resolved
@@ -5,64 +5,14 @@
     wallet::WalletStore,
 };
 use actix_cors::Cors;
-<<<<<<< HEAD
 use actix_web::{http, middleware::Logger, web, App, HttpResponse, HttpServer, Scope};
-use serde::{Deserialize, Serialize};
-use serde_json::json;
-use std::{
-    net::{IpAddr, Ipv4Addr, ToSocketAddrs},
-    sync::Arc,
-};
-use tokio::sync::Mutex;
-
-pub const DEFAULT_PORT: u16 = 3001;
-pub const DEFAULT_ADDR: Ipv4Addr = Ipv4Addr::LOCALHOST;
-=======
-use actix_web::{http, middleware::Logger, web, App, HttpResponse, HttpServer};
 use serde_json::json;
 use std::net::ToSocketAddrs;
->>>>>>> b6be1856
+use tokio::sync::Mutex;
+use std::sync::Arc;
 
 // Must be valid JSON
 const LOGGER_FORMAT: &'static str = r#"{"level": "INFO", "target":"api::request", "remote_ip":"%a", "user_agent": "%{User-Agent}i", "request": "%r", "uri": "%U", "status_code": %s, "response_time": %D, "api_version":"%{x-app-version}o", "client_version": "%{X-API-Client-Version}i" }"#;
-
-<<<<<<< HEAD
-#[derive(Clone, Debug, Serialize, Deserialize)]
-pub struct ActixConfig {
-    pub host: IpAddr,
-    pub port: u16,
-    pub workers: Option<usize>,
-    pub backlog: Option<usize>,
-    pub maxconn: Option<usize>,
-}
-impl Default for ActixConfig {
-    fn default() -> Self {
-        Self {
-            host: DEFAULT_ADDR.into(),
-            port: DEFAULT_PORT,
-            workers: None,
-            backlog: None,
-            maxconn: None,
-        }
-    }
-}
-impl ActixConfig {
-    fn addr(&self) -> impl ToSocketAddrs {
-        (self.host, self.port)
-    }
-}
-
-#[derive(Clone, Debug, Serialize, Deserialize)]
-pub struct CorsConfig {
-    pub allowed_origins: String,
-}
-impl Default for CorsConfig {
-    fn default() -> Self {
-        Self {
-            allowed_origins: "*".to_string(),
-        }
-    }
-}
 
 pub async fn actix_main<F>(config: NodeConfig, scopes: F) -> anyhow::Result<()>
 where F: (FnOnce() -> Vec<Scope>) + Clone + Send + 'static {
@@ -70,11 +20,6 @@
     let wallets = WalletStore::init(config.wallets_keys_path.clone())?;
     let wallets = Arc::new(Mutex::new(wallets));
     let config_arc = Arc::new(config.clone());
-=======
-pub async fn actix_main<F>(config: NodeConfig, configure: F) -> anyhow::Result<()>
-where F: FnOnce(&mut web::ServiceConfig) + Send + Clone + 'static {
-    let pool = web::Data::new(build_pool(&config.postgres)?);
->>>>>>> b6be1856
 
     println!(
         "Server starting at {}",
