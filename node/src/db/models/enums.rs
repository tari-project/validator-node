use anyhow::{anyhow, Error as AnyhowError};
use postgres::types::*;
use postgres_types::{private::BytesMut, FromSql, IsNull, ToSql};
use serde::{Deserialize, Serialize};
use std::{cmp::Ordering, error::Error, fmt, str, str::FromStr};

macro_rules! string_enum {
    ($name:ident [$($value:ident),+]) => {
        #[derive(Serialize, Deserialize, Clone, Copy, PartialEq, Debug, Eq, Hash)]
        pub enum $name {
            $(
                $value,
            )*
        }

        impl Ord for $name {
            fn cmp(&self, other: &$name) -> Ordering {
                self.to_string().cmp(&other.to_string())
            }
        }

        impl PartialOrd  for $name {
             fn partial_cmp(&self, other: &$name) -> Option<Ordering> {
                 Some(self.cmp(&other))
             }
        }

        impl fmt::Display for $name {
            fn fmt(&self, f: &mut fmt::Formatter) -> Result<(), fmt::Error> {
             let s = match self {
                  $(
                    $name::$value => stringify!($value),
                   )*
                };
                write!(f, "{}", s)
            }
        }

        impl FromStr for $name {
            type Err = AnyhowError;

            fn from_str(s: &str) -> Result<Self, Self::Err> {
               $(
                  if s.eq_ignore_ascii_case(stringify!($value)) {
                     return Ok($name::$value);
                  }
               )*

               Err(anyhow!("Unable to parse {} value: {}", stringify!($name).to_string(), s.to_string()))
            }
        }

        impl<'a> ToSql for $name {
            fn to_sql(&self, ty: &Type, w: &mut BytesMut,) -> Result<IsNull, Box<dyn Error + Sync + Send>> {
                <&str as ToSql>::to_sql(&format!("{}", self).as_str(), ty, w)
            }

            accepts!(VARCHAR, TEXT);
            to_sql_checked!();
        }

        impl<'a> FromSql<'a> for $name {
            fn from_sql(_: &Type, raw: &'a [u8]) -> Result<$name, Box<dyn Error + Sync + Send>> {
                Ok(str::from_utf8(raw)?.parse()?)
            }
            accepts!(VARCHAR, TEXT);
        }
    }
}

string_enum! { AccessResource [Api, Wallet]}
string_enum! { AssetStatus [Active, Retired]}
string_enum! { AppendOnlyStatus [Commit, PreCommit, Prepare]}
string_enum! { CommitteeMode [Public, Creator]}
string_enum! { TokenStatus [Active, Retired]}
<<<<<<< HEAD
string_enum! { AccessResource [Api, Wallet]}
#[doc(hide)]
string_enum! { TransactionStatus [Prepare, PreCommit, Commit]}
=======

impl Default for AppendOnlyStatus {
    fn default() -> AppendOnlyStatus {
        AppendOnlyStatus::Prepare
    }
}
>>>>>>> f82983c8

impl Default for CommitteeMode {
    fn default() -> CommitteeMode {
        CommitteeMode::Public
    }
}

impl Default for TransactionStatus {
    fn default() -> Self {
        Self::Prepare
    }
}

#[test]
fn display() {
    assert_eq!(AssetStatus::Active.to_string(), "Active");
    assert_eq!(AssetStatus::Retired.to_string(), "Retired");
    assert_eq!(AccessResource::Api.to_string(), "Api");
}

#[test]
fn parse() {
    assert_eq!(AssetStatus::Active, "Active".parse().unwrap());
    assert_eq!(AssetStatus::Retired, "Retired".parse().unwrap());
    assert_eq!(AssetStatus::Retired, "retired".parse().unwrap());
    assert!("Invalid".parse::<AssetStatus>().is_err());
    assert_eq!(AccessResource::Wallet, "wallet".parse().unwrap());
}<|MERGE_RESOLUTION|>--- conflicted
+++ resolved
@@ -73,18 +73,14 @@
 string_enum! { AppendOnlyStatus [Commit, PreCommit, Prepare]}
 string_enum! { CommitteeMode [Public, Creator]}
 string_enum! { TokenStatus [Active, Retired]}
-<<<<<<< HEAD
-string_enum! { AccessResource [Api, Wallet]}
 #[doc(hide)]
 string_enum! { TransactionStatus [Prepare, PreCommit, Commit]}
-=======
 
 impl Default for AppendOnlyStatus {
     fn default() -> AppendOnlyStatus {
         AppendOnlyStatus::Prepare
     }
 }
->>>>>>> f82983c8
 
 impl Default for CommitteeMode {
     fn default() -> CommitteeMode {
