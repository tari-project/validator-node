pub use crate::db::models::InstructionStatus;
use crate::{
    db::{
        models::{NewAssetStateAppendOnly, NewTokenStateAppendOnly},
        utils::errors::DBError,
    },
    types::{AssetID, InstructionID, NodeID, ProposalID, TemplateID, TokenID},
};
use chrono::{DateTime, Utc};
use deadpool_postgres::Client;
use serde::{Deserialize, Serialize};
use serde_json::Value;
use tokio_pg_mapper::{FromTokioPostgresRow, PostgresMapper};
use tokio_postgres::types::Type;

#[derive(Clone, Deserialize, Serialize, PostgresMapper, PartialEq, Debug)]
#[pg_mapper(table = "instructions")]
pub struct Instruction {
    pub id: InstructionID,
    pub parent_id: Option<InstructionID>,
    pub initiating_node_id: NodeID,
    pub signature: String,
    pub asset_id: AssetID,
    pub token_id: Option<TokenID>,
    pub template_id: TemplateID,
    pub contract_name: String,
    pub status: InstructionStatus,
    pub params: Value,
    pub result: Value,
    pub created_at: DateTime<Utc>,
    pub updated_at: DateTime<Utc>,
    pub proposal_id: Option<ProposalID>,
}

/// Query parameters for adding new instruction record
#[derive(Default, Clone, Debug)]
pub struct NewInstruction {
    pub id: InstructionID,
    pub parent_id: Option<InstructionID>,
    pub initiating_node_id: NodeID,
    pub signature: String,
    pub asset_id: AssetID,
    pub token_id: Option<TokenID>,
    pub template_id: TemplateID,
    pub contract_name: String,
    pub status: InstructionStatus,
    pub params: Value,
}

/// Query parameters for optionally updating instruction fields
#[derive(Default, Clone, Debug)]
pub struct UpdateInstruction {
    pub result: Option<Value>,
    pub status: Option<InstructionStatus>,
    pub proposal_id: Option<ProposalID>,
}

impl Instruction {
    pub async fn find_pending(client: &Client) -> Result<Option<(AssetID, Vec<Self>)>, DBError> {
        let stmt = "
            SELECT i.*
            FROM instructions i
            JOIN (
                SELECT i.asset_id
                FROM instructions i
                JOIN asset_states ast ON ast.asset_id = i.asset_id
                WHERE i.status = 'Pending'
                AND ast.blocked_until <= now()
                LIMIT 1
            ) i2 ON i.asset_id = i2.asset_id
            AND i.status = 'Pending'
        ";

        let instructions: Vec<Instruction> = client
            .query(stmt, &[])
            .await?
            .into_iter()
            .map(|row| Instruction::from_row(row))
            .collect::<Result<Vec<_>, _>>()?;

        if instructions.len() > 0 {
            Ok(Some((instructions[0].asset_id.clone(), instructions)))
        } else {
            Ok(None)
        }
    }

    /// Add digital asset record
    pub async fn insert(params: NewInstruction, client: &Client) -> Result<Self, DBError> {
        const QUERY: &'static str = "
            INSERT INTO instructions (
                initiating_node_id,
                signature,
                asset_id,
                token_id,
                template_id,
                contract_name,
                status,
                params,
                parent_id,
                id
            ) VALUES ($1, $2, $3, $4, $5, $6, $7, $8, $9, $10) RETURNING *";
        let stmt = client
            .prepare_typed(QUERY, &[
                NodeID::SQL_TYPE,
                Type::TEXT,
                AssetID::SQL_TYPE,
                TokenID::SQL_TYPE,
                TemplateID::SQL_TYPE,
                Type::TEXT,
                Type::TEXT,
                Type::JSONB,
            ])
            .await?;

        let row = client
            .query_one(&stmt, &[
                &params.initiating_node_id,
                &params.signature,
                &params.asset_id,
                &params.token_id,
                &params.template_id,
                &params.contract_name,
                &params.status,
                &params.params,
                &params.parent_id,
                &params.id,
            ])
            .await?;
        Ok(Self::from_row(row)?)
    }

    /// Marks set of instructions as given status and sets proposal id for reference if provided
    pub async fn update_instructions_status(
        instruction_ids: &[InstructionID],
        proposal_id: Option<ProposalID>,
        status: InstructionStatus,
        client: &Client,
    ) -> Result<(), DBError>
    {
        const QUERY: &'static str = "
            UPDATE instructions SET
                status = $2,
                proposal_id = $3,
                updated_at = NOW()
            WHERE id::uuid = ANY ($1)";
        let stmt = client.prepare_typed(QUERY, &[Type::UUID_ARRAY, Type::TEXT]).await?;
        client
            .execute(&stmt, &[
                &instruction_ids.iter().map(|i| i.0).collect::<Vec<uuid::Uuid>>(),
                &status,
                &proposal_id,
            ])
            .await?;

        Ok(())
    }

    /// Update instruction state in the database
    ///
    /// Updates subset of fields:
    /// - status
    /// - proposal_id
    pub async fn update(self, data: UpdateInstruction, client: &Client) -> Result<Self, DBError> {
        const QUERY: &'static str = "
            UPDATE instructions SET
                status = COALESCE($1, status),
                proposal_id = $2::\"ProposalID\",
                result =  COALESCE($3, result),
                updated_at = NOW()
            WHERE id = $4::\"InstructionID\"
            RETURNING *";
        let stmt = client.prepare_typed(QUERY, &[Type::TEXT]).await?;
        let row = client
            .query_one(&stmt, &[&data.status, &data.proposal_id, &data.result, &self.id])
            .await?;
        Ok(Self::from_row(row)?)
    }

    /// Load instruction record
    pub async fn load(id: InstructionID, client: &Client) -> Result<Self, DBError> {
        let stmt = "SELECT * FROM instructions WHERE id = $1::\"InstructionID\"";
        let row = client.query_one(stmt, &[&id]).await?;
        Ok(Self::from_row(row)?)
    }

    /// Execute the instruction returning append only state
    pub async fn execute(
        &self,
        _client: &Client,
    ) -> Result<(Vec<NewAssetStateAppendOnly>, Vec<NewTokenStateAppendOnly>), DBError>
    {
        // TODO: we will need to encapsulate the running of an instruction somehow so that nodes can compare view state
        // to expected state
        Ok((Vec::new(), Vec::new()))
    }

    pub async fn load_subinstructions(&self, client: &Client) -> Result<Vec<Instruction>, DBError> {
        let stmt = "SELECT * FROM instructions WHERE parent_id = $1::\"InstructionID\"";
        let rows = client.query(stmt, &[&self.id]).await?;
        Ok(rows.into_iter().map(Self::from_row).collect::<Result<Vec<_>, _>>()?)
    }
}

#[cfg(test)]
mod test {
    use super::*;
    use crate::{
        db::models::*,
        test::utils::{
            builders::{
                consensus::{InstructionBuilder, ProposalBuilder},
                AssetStateBuilder,
            },
            test_db_client,
        },
<<<<<<< HEAD
        test_db_client,
        Test,
=======
>>>>>>> 83d21fe2
    };
    use serde_json::json;

    #[actix_rt::test]
    async fn find_pending() {
        let (client, _lock) = test_db_client().await;
        let instruction = InstructionBuilder::default().build(&client).await.unwrap();
        let instruction2 = InstructionBuilder::default().build(&client).await.unwrap();
        let instruction3 = InstructionBuilder::default().build(&client).await.unwrap();

        // instruction is ignored if an existing block is present
        let mut asset_state = AssetState::find_by_asset_id(&instruction.asset_id, &client)
            .await
            .unwrap()
            .unwrap();
        asset_state.acquire_lock(60 as u64, &client).await.unwrap();

        // instruction3 is ignored as it is not pending
        instruction3
            .update(
                UpdateInstruction {
                    status: Some(InstructionStatus::Commit),
                    ..UpdateInstruction::default()
                },
                &client,
            )
            .await
            .unwrap();

        let instructions = Instruction::find_pending(&client).await.unwrap();
        assert_eq!(instructions, Some((instruction2.asset_id.clone(), vec![instruction2])));
    }

    #[actix_rt::test]
    async fn update_instructions_status() {
        let (client, _lock) = test_db_client().await;
        let proposal = ProposalBuilder::default().build(&client).await.unwrap();
        let instruction = InstructionBuilder::default().build(&client).await.unwrap();
        let instruction2 = InstructionBuilder::default().build(&client).await.unwrap();
        let instruction3 = InstructionBuilder::default().build(&client).await.unwrap();

        Instruction::update_instructions_status(
            &vec![instruction.id, instruction2.id],
            Some(proposal.id),
            InstructionStatus::Commit,
            &client,
        )
        .await
        .unwrap();

        // Reload instructions confirming state changes where expected
        let instruction = Instruction::load(instruction.id, &client).await.unwrap();
        assert_eq!(instruction.status, InstructionStatus::Commit);
        assert_eq!(instruction.proposal_id, Some(proposal.id));

        let instruction2 = Instruction::load(instruction2.id, &client).await.unwrap();
        assert_eq!(instruction2.status, InstructionStatus::Commit);
        assert_eq!(instruction2.proposal_id, Some(proposal.id));

        // Expects unchanged
        let instruction3 = Instruction::load(instruction3.id, &client).await.unwrap();
        assert_eq!(instruction3.status, InstructionStatus::Pending);
        assert!(instruction3.proposal_id.is_none());
    }

    #[actix_rt::test]
    async fn execute() {
        let (client, _lock) = test_db_client().await;
        let instruction = InstructionBuilder::default().build(&client).await.unwrap();
        let (new_asset_state_append_only, new_token_state_append_only) = instruction.execute(&client).await.unwrap();
        assert_eq!(new_asset_state_append_only, Vec::new());
        assert_eq!(new_token_state_append_only, Vec::new());
    }

    #[actix_rt::test]
    async fn crud() {
        let (client, _lock) = test_db_client().await;
        let asset = AssetStateBuilder::default().build(&client).await.unwrap();
        let params = NewInstruction {
            asset_id: asset.asset_id.clone(),
            template_id: asset.asset_id.template_id(),
            contract_name: "test_contract".into(),
            params: json!({"test_param": 1}),
            ..NewInstruction::default()
        };
        let instruction = Instruction::insert(params, &client).await.unwrap();
        assert_eq!(instruction.template_id, asset.asset_id.template_id());
        assert_eq!(instruction.params, json!({"test_param": 1}));
        assert_eq!(instruction.status, InstructionStatus::Scheduled);

        let initial_updated_at = instruction.updated_at;
        let data = UpdateInstruction {
            status: Some(InstructionStatus::Commit),
            ..UpdateInstruction::default()
        };
        let updated = instruction.update(data, &client).await.unwrap();
        assert_eq!(updated.status, InstructionStatus::Commit);

        let instruction2 = Instruction::load(updated.id, &client).await.unwrap();
        assert_eq!(instruction2.id, updated.id);
        assert_eq!(instruction2.asset_id, updated.asset_id);
        assert_eq!(instruction2.token_id, updated.token_id);
        assert_eq!(instruction2.status, updated.status);
        assert!(instruction2.updated_at > initial_updated_at);
    }

    #[actix_rt::test]
    async fn subinstruction() {
        let (client, _lock) = test_db_client().await;
        let asset = AssetStateBuilder::default().build(&client).await.unwrap();
        let params = NewInstruction {
            id: Test::<InstructionID>::new(),
            asset_id: asset.asset_id.clone(),
            template_id: asset.asset_id.template_id(),
            contract_name: "test_contract".into(),
            params: json!({"test_param": 1}),
            ..NewInstruction::default()
        };
        let instruction = Instruction::insert(params, &client).await.unwrap();
        let params = NewInstruction {
            id: Test::<InstructionID>::new(),
            asset_id: instruction.asset_id.clone(),
            template_id: instruction.asset_id.template_id(),
            parent_id: Some(instruction.id.clone()),
            ..NewInstruction::default()
        };
        let subinstruction = Instruction::insert(params, &client).await.unwrap();

        let subinstructions = instruction.load_subinstructions(&client).await.unwrap();
        assert_eq!(subinstructions.len(), 1);
        assert_eq!(subinstructions[0].parent_id, Some(instruction.id));
        assert_eq!(subinstructions[0], subinstruction);
    }

    #[actix_rt::test]
    async fn default_state() {
        let (client, _lock) = test_db_client().await;
        let asset = AssetStateBuilder::default().build(&client).await.unwrap();

        let params = NewInstruction {
            id: Test::<InstructionID>::new(),
            asset_id: asset.asset_id.clone(),
            template_id: asset.asset_id.template_id(),
            ..NewInstruction::default()
        };
        let instruction = Instruction::insert(params, &client).await.unwrap();
        assert_eq!(instruction.status, InstructionStatus::default());
    }
}<|MERGE_RESOLUTION|>--- conflicted
+++ resolved
@@ -214,11 +214,8 @@
             },
             test_db_client,
         },
-<<<<<<< HEAD
         test_db_client,
         Test,
-=======
->>>>>>> 83d21fe2
     };
     use serde_json::json;
 
