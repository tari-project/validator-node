--- conflicted
+++ resolved
@@ -1,26 +1,16 @@
-<<<<<<< HEAD
-use super::AssetStatus;
+use super::{AppendOnlyStatus, AssetStatus};
 use crate::{
     db::utils::{errors::DBError, validation::ValidationErrors},
     types::AssetID,
 };
-=======
-use super::{AppendOnlyStatus, AssetStatus};
-use crate::db::utils::{errors::DBError, validation::ValidationErrors};
->>>>>>> f82983c8
 use chrono::{DateTime, Utc};
 use serde::Serialize;
 use serde_json::Value;
 use tokio_pg_mapper::{FromTokioPostgresRow, PostgresMapper};
 use tokio_postgres::Client;
 
-<<<<<<< HEAD
 #[derive(Serialize, PostgresMapper, PartialEq, Debug, Clone)]
-#[pg_mapper(table = "asset_states")]
-=======
-#[derive(Serialize, PostgresMapper, PartialEq, Debug)]
 #[pg_mapper(table = "asset_states_view")]
->>>>>>> f82983c8
 pub struct AssetState {
     pub id: uuid::Uuid,
     pub name: String,
@@ -33,13 +23,8 @@
     pub expiry_date: Option<DateTime<Utc>>,
     pub superseded_by: Option<uuid::Uuid>,
     pub initial_permission_bitflag: i64,
-<<<<<<< HEAD
-    pub additional_data_json: Value,
+    pub initial_data_json: Value,
     pub asset_id: AssetID,
-=======
-    pub initial_data_json: Value,
-    pub asset_id: String,
->>>>>>> f82983c8
     pub digital_asset_id: uuid::Uuid,
     pub created_at: DateTime<Utc>,
     pub updated_at: DateTime<Utc>,
@@ -57,13 +42,8 @@
     pub authorized_signers: Vec<String>,
     pub expiry_date: Option<DateTime<Utc>>,
     pub initial_permission_bitflag: i64,
-<<<<<<< HEAD
-    pub additional_data_json: Value,
+    pub initial_data_json: Value,
     pub asset_id: AssetID,
-=======
-    pub initial_data_json: Value,
-    pub asset_id: String,
->>>>>>> f82983c8
     pub digital_asset_id: uuid::Uuid,
 }
 
@@ -141,13 +121,8 @@
     }
 
     /// Find asset state record by asset id )
-<<<<<<< HEAD
     pub async fn find_by_asset_id(asset_id: AssetID, client: &Client) -> Result<Option<AssetState>, DBError> {
-        let stmt = "SELECT * FROM asset_states WHERE asset_id = $1";
-=======
-    pub async fn find_by_asset_id(asset_id: String, client: &Client) -> Result<Option<AssetState>, DBError> {
         let stmt = "SELECT * FROM asset_states_view WHERE asset_id = $1";
->>>>>>> f82983c8
         let result = client.query_opt(stmt, &[&asset_id]).await?;
         Ok(result.map(AssetState::from_row).transpose()?)
     }
@@ -184,20 +159,12 @@
         db::utils::validation::*,
         test_utils::{builders::*, load_env, test_db_client},
     };
-<<<<<<< HEAD
-=======
     use serde_json::json;
->>>>>>> f82983c8
 
     const PUBKEY: &'static str = "7e6f4b801170db0bf86c9257fe562492469439556cba069a12afd1c72c585b0f";
 
     #[actix_rt::test]
-<<<<<<< HEAD
-    async fn crud() {
-=======
     async fn crud() -> anyhow::Result<()> {
-        load_env();
->>>>>>> f82983c8
         let (client, _lock) = test_db_client().await;
         let digital_asset = DigitalAssetBuilder::default().build(&client).await.unwrap();
         let tari_asset_id: AssetID = "7e6f4b801170db0bf86c9257fe56249.469439556cba069a12afd1c72c585b0f"
@@ -208,11 +175,7 @@
             name: "AssetName".to_string(),
             description: "Description".to_string(),
             asset_issuer_pub_key: PUBKEY.to_string(),
-<<<<<<< HEAD
-            additional_data_json: serde_json::json!({"value": true}),
-=======
             initial_data_json: json!({"value": true}),
->>>>>>> f82983c8
             asset_id: tari_asset_id.clone(),
             digital_asset_id: digital_asset.id,
             ..NewAssetState::default()
@@ -288,10 +251,6 @@
 
     #[actix_rt::test]
     async fn asset_id_uniqueness() -> anyhow::Result<()> {
-<<<<<<< HEAD
-=======
-        load_env();
->>>>>>> f82983c8
         let (client, _lock) = test_db_client().await;
         let asset = AssetStateBuilder::default().build(&client).await?;
 
