--- conflicted
+++ resolved
@@ -4,22 +4,13 @@
 
 use super::errors::TemplateError;
 use crate::{
-<<<<<<< HEAD
-    db::{
-        models::{
-            tokens::{NewToken, Token, UpdateToken},
-            transactions::{ContractTransaction, NewContractTransaction, UpdateContractTransaction},
-            AssetState,
-        },
-        utils::errors::DBError,
-=======
     api::errors::{ApiError, ApplicationError},
     db::models::{
         consensus::instructions::{Instruction, NewInstruction, UpdateInstruction},
         tokens::{NewToken, Token, UpdateToken},
         AssetState,
->>>>>>> b6be1856
     },
+    db::utils::errors::DBError,
     processing_err,
     types::{AssetID, Pubkey, TemplateID, TokenID},
     wallet::{NodeWallet, WalletStore},
@@ -43,15 +34,10 @@
     // To make it safe our templates should be completely sandboxed,
     // having only access to the context methods...
     pub(crate) client: Client,
-<<<<<<< HEAD
     pub(crate) wallets: Arc<Mutex<WalletStore>>,
     pub(crate) address: Multiaddr,
     pub(crate) db_transaction: Option<Transaction<'a>>,
-    pub(crate) contract_transaction: Option<ContractTransaction>,
-=======
-    pub(crate) db_instruction: Option<Transaction<'a>>,
     pub(crate) instruction: Option<Instruction>,
->>>>>>> b6be1856
 }
 
 impl<'a> TemplateContext<'a> {
@@ -60,12 +46,11 @@
         Ok(Token::load(id, &self.client).await?)
     }
 
-<<<<<<< HEAD
     pub async fn update_token(&self, token: Token, data: UpdateToken) -> Result<Token, TemplateError> {
-        if let Some(transaction) = self.contract_transaction.as_ref() {
-            Ok(token.update(data, transaction, &self.client).await?)
+        if let Some(instruction) = self.instruction.as_ref() {
+            Ok(token.update(data, instruction, &self.client).await?)
         } else {
-            return processing_err!("Failed to update token {} without ContractTransaction", token.token_id);
+            return processing_err!("Failed to update token {} without Instruction", token.token_id);
         }
     }
 
@@ -75,58 +60,24 @@
 
     pub async fn load_asset(&self, id: AssetID) -> Result<Option<AssetState>, TemplateError> {
         Ok(AssetState::find_by_asset_id(id, &self.client).await?)
-=======
-    pub async fn update_token(&self, token: Token, data: UpdateToken) -> Result<Token, ApiError> {
-        if let Some(instruction) = self.instruction.as_ref() {
-            Ok(token.update(data, instruction, &self.client).await?)
-        } else {
-            Err(ApplicationError::new(format!("Failed to update token {} without Instruction", token.token_id)).into())
-        }
-    }
-
-    pub async fn load_token(&self, id: &TokenID) -> Result<Option<Token>, ApiError> {
-        Ok(Token::find_by_token_id(&id, &self.client).await?)
-    }
-
-    pub async fn load_asset(&self, id: &AssetID) -> Result<Option<AssetState>, ApiError> {
-        Ok(AssetState::find_by_asset_id(&id, &self.client).await?)
->>>>>>> b6be1856
     }
 
     /// Creates [Instruction]
     // TODO: move this somewhere outside of reach of contract code...
-<<<<<<< HEAD
-    pub async fn create_transaction(&mut self, data: NewContractTransaction) -> Result<(), TemplateError> {
-        self.contract_transaction = Some(ContractTransaction::insert(data, &self.client).await?);
-=======
-    pub async fn create_instruction(&mut self, data: NewInstruction) -> Result<(), ApiError> {
+    pub async fn create_instruction(&mut self, data: NewInstruction) -> Result<(), TemplateError> {
         self.instruction = Some(Instruction::insert(data, &self.client).await?);
         // TODO: broadcast instruction to network
->>>>>>> b6be1856
         Ok(())
     }
 
     /// Updates result and status of [Instruction]
     // TODO: move this somewhere outside of reach of contract code...
-<<<<<<< HEAD
-    pub async fn update_transaction(&mut self, data: UpdateContractTransaction) -> Result<(), TemplateError> {
-        if let Some(transaction) = self.contract_transaction.take() {
-            self.contract_transaction = Some(transaction.update(data, &self.client).await?);
-            Ok(())
-        } else {
-            return processing_err!("Failed to update ContractTransaction {:?}: transaction not found", data);
-=======
-    pub async fn update_instruction(&mut self, data: UpdateInstruction) -> Result<(), ApiError> {
+    pub async fn update_instruction(&mut self, data: UpdateInstruction) -> Result<(), TemplateError> {
         if let Some(instruction) = self.instruction.take() {
             self.instruction = Some(instruction.update(data, &self.client).await?);
             Ok(())
         } else {
-            Err(ApplicationError::new(format!(
-                "Failed to update Instruction {:?}: instruction not found",
-                data
-            ))
-            .into())
->>>>>>> b6be1856
+            return processing_err!("Failed to update Instruction {:?}: instruction not found", data);
         }
     }
 
@@ -136,11 +87,11 @@
     }
 
     pub async fn create_temp_wallet(&mut self) -> Result<Pubkey, TemplateError> {
-        if self.contract_transaction.is_none() {
+        if self.instruction.is_none() {
             return processing_err!("Failed to create temporary wallet for Contract: ContractTransaction not found");
         }
         let transaction = self.client.transaction().await.map_err(DBError::from)?;
-        let wallet_name = self.contract_transaction.as_ref().unwrap().id.to_string();
+        let wallet_name = self.instruction.as_ref().unwrap().id.to_string();
         let wallet = NodeWallet::new(self.address.clone(), wallet_name)?;
         let wallet = self.wallets.lock().await.add(wallet, &transaction).await?;
         transaction.commit().await.map_err(DBError::from)?;
