--- conflicted
+++ resolved
@@ -8,14 +8,9 @@
     TokenTemplateContext,
 };
 use crate::{
-<<<<<<< HEAD
-    db::models::{NewToken, Token, TokenStatus, UpdateToken},
-    types::{Pubkey, TemplateID, TokenID},
-    validation_err,
-=======
     db::models::{InstructionStatus, NewToken, Token, TokenStatus, UpdateToken},
     types::{InstructionID, NodeID, Pubkey, TemplateID, TokenID},
->>>>>>> b6be1856
+    validation_err,
 };
 use serde::{Deserialize, Serialize};
 use serde_json::json;
@@ -173,17 +168,11 @@
         let mut context = AssetTemplateContext::new(context, asset.clone());
 
         // TODO: move following outside of actix request lifecycle
-<<<<<<< HEAD
-        // run contract
-        let result = issue_tokens(&context, params.token_ids).await?;
-        // update transaction after contract executed
-=======
         // TODO: instruction needs to be able to run in an encapsulated way and return NewTokenStateAppendOnly and
         // NewAssetStateAppendOnly vecs       as the consensus workers need to be able to run an instruction set
         // and confirm the resulting state matches run contract
         let result = issue_tokens(&context, params.user_pubkey, params.token_ids).await?;
         // update instruction after contract executed
->>>>>>> b6be1856
         let result = serde_json::to_value(result).map_err(|err| {
             ApplicationError::bad_request(format!("Failed to serialize contract result: {}", err).as_str())
         })?;
@@ -221,7 +210,6 @@
         }
     }
 
-<<<<<<< HEAD
     ////// end of #[derive(Contracts)]
 }
 
@@ -234,63 +222,6 @@
         types::AssetID,
     };
     use serde_json::json;
-=======
-    async fn transfer_token_actix<'a>(
-        params: web::Path<TokenCallParams>,
-        data: web::Json<TransferTokenPayload>,
-        mut context: TemplateContext<'a>,
-    ) -> Result<web::Json<Option<Instruction>>, ApiError>
-    {
-        // extract and transform parameters
-        let asset_id = params.asset_id(&context.template_id)?;
-        let asset = match context.load_asset(&asset_id).await? {
-            None => return Err(ApplicationError::bad_request("Asset ID not found").into()),
-            Some(asset) => asset,
-        };
-        let token_id = params.token_id(&context.template_id)?;
-        let token = match context.load_token(&token_id).await? {
-            None => return Err(ApplicationError::bad_request("Token ID not found").into()),
-            Some(token) => token,
-        };
-
-        let params = data.into_inner();
-        // create instruction
-        let instruction = NewInstruction {
-            id: InstructionID::new(NodeID::stub()).await?,
-            initiating_node_id: NodeID::stub(),
-            signature: "signature-stub".into(),
-            asset_id,
-            token_id: Some(token_id),
-            template_id: context.template_id.clone(),
-            params: serde_json::to_value(&params)
-                .map_err(|err| ApplicationError::bad_request(format!("Contract params error: {}", err).as_str()))?,
-            contract_name: "transfer_token".to_string(),
-            ..NewInstruction::default()
-        };
-        context.create_instruction(instruction).await?;
-        // create context
-        let mut context = TokenTemplateContext::new(context, asset.clone(), token.clone());
-
-        // TODO: move following outside of actix request lifecycle
-        // TODO: instruction needs to be able to run in an encapsulated way and return NewTokenStateAppendOnly and
-        // NewAssetStateAppendOnly vecs       as the consensus workers need to be able to run an instruction set
-        // and confirm the resulting state matches run contract
-        let result = transfer_token(&context, params.user_pubkey).await?;
-        // update instruction
-        let result = serde_json::to_value(result).map_err(|err| {
-            ApplicationError::bad_request(format!("Failed to serialize contract result: {}", err).as_str())
-        })?;
-        let data = UpdateInstruction {
-            // result: Some(result), TODO: instructions are not run until the committee approves the proposal
-            status: Some(InstructionStatus::Commit),
-            ..UpdateInstruction::default()
-        };
-        context.update_instruction(data).await?;
-        // There must be instruction - otherwise we would fail on previous call
-        Ok(web::Json(context.into()))
-    }
-    /////// end of impl #[contract]
->>>>>>> b6be1856
 
     #[actix_rt::test]
     async fn issue_tokens_positive() {
