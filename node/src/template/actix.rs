use super::{Contracts, Template, TemplateContext, LOG_TARGET};
use crate::{
    api::errors::{ApiError, ApplicationError},
    config::NodeConfig,
    db::utils::errors::DBError,
    types::{AssetID, TemplateID, TokenID},
    wallet::WalletStore,
};
use actix_web::{dev::Payload, web, web::Data, FromRequest, HttpRequest};
use deadpool_postgres::Pool;
use futures::future::{err, FutureExt, LocalBoxFuture};
use log::info;
use serde::Deserialize;
use std::sync::Arc;
use tokio::sync::Mutex;

#[derive(Deserialize)]
pub struct AssetCallParams {
    features: String,
    raid_id: String,
    hash: String,
}
impl AssetCallParams {
    pub fn asset_id(&self, tpl: &TemplateID) -> Result<AssetID, ApiError> {
        let template_id = tpl.to_hex();
        Ok(format!("{}{}{}.{}", template_id, self.features, self.raid_id, self.hash).parse()?)
    }
}

#[derive(Deserialize)]
pub struct TokenCallParams {
    features: String,
    raid_id: String,
    hash: String,
    uid: String,
}
impl TokenCallParams {
    pub fn token_id(&self, tpl: &TemplateID) -> Result<TokenID, ApiError> {
        Ok(format!("{}{}", self.asset_id(tpl)?, self.uid).parse()?)
    }

    pub fn asset_id(&self, tpl: &TemplateID) -> Result<AssetID, ApiError> {
        AssetCallParams::from(self).asset_id(tpl)
    }
}
impl From<&TokenCallParams> for AssetCallParams {
    fn from(token: &TokenCallParams) -> Self {
        AssetCallParams {
            raid_id: token.raid_id.clone(),
            features: token.features.clone(),
            hash: token.hash.clone(),
        }
    }
}

pub trait ActixTemplate: Template {
    /// Creates web::Scope with routes for template
    fn actix_scopes() -> Vec<actix_web::Scope> {
        let id: TemplateID = Self::id();

        let asset_root = format!("/asset_call/{}/{{features}}/{{raid_id}}/{{hash}}", id);
        info!(
            target: LOG_TARGET,
            "template={}, installing assets API root {}", id, asset_root
        );
        let asset_scope = web::scope(asset_root.as_str())
            .data(id)
            .configure(|app| <Self::AssetContracts as Contracts>::setup_actix_routes(id, app));
        let token_root = format!("/token_call/{}/{{features}}/{{raid_id}}/{{hash}}/{{uid}}", id);
        info!(
            target: LOG_TARGET,
            "template={}, installing tokens API root {}", id, token_root
        );
        let token_scope = web::scope(token_root.as_str())
            .data(id)
            .configure(|app| <Self::TokenContracts as Contracts>::setup_actix_routes(id, app));

        vec![asset_scope, token_scope]
    }
}

impl<A: Template> ActixTemplate for A {}

/// TemplateContext can be retrieved from actix web requests at given path
impl<'a> FromRequest for TemplateContext<'a> {
    type Config = ();
    type Error = ApiError;
    type Future = LocalBoxFuture<'static, Result<Self, Self::Error>>;

    #[inline]
    fn from_request(req: &HttpRequest, _: &mut Payload) -> Self::Future {
        // initialize whole context in this module - would make moduel quite complex but easier to debug
        // middleware might pass parameters via .extensions() or .app_data()
        // TODO: this is not secure as we allow routes configuration via Contracts trait
        // potentially template might configure a route to get access to the Pool and WalletStore
        let pool = req
            .app_data::<Arc<Pool>>()
            .expect("Failed to retrieve DB pool")
            .as_ref()
            .clone();
        let wallets = req
            .app_data::<Arc<Mutex<WalletStore>>>()
            .expect("Failed to retrieve WalletStore")
            .clone();
        let config = req.app_data::<NodeConfig>().expect("Failed to retrieve NodeConfig");
        let address = config
            .public_address
            .clone()
            .expect("Public address is not configured for Node");
        let template_id: TemplateID = match req.app_data::<Data<TemplateID>>() {
            Some(id) => id.get_ref().clone(),
            None => {
                return err(ApplicationError::bad_request("Template data not found by this path").into()).boxed_local()
            },
        };

        let pool = pool.clone();
        async move {
            match pool.get().await {
                Ok(client) => Ok(TemplateContext {
                    client,
                    template_id,
<<<<<<< HEAD
                    wallets,
                    address,
                    db_transaction: None,
                    contract_transaction: None,
=======
                    db_instruction: None,
                    instruction: None,
>>>>>>> b6be1856
                }),
                Err(err) => Err(DBError::from(err).into()),
            }
        }
        .boxed_local()
    }
}

#[cfg(test)]
mod test {
    use super::*;
    use crate::{
        db::models::tokens::*,
<<<<<<< HEAD
        test_utils::{actix::TestAPIServer, builders::*, test_db_client},
=======
        test::utils::{actix_test_pool, builders::*, test_db_client},
        types::NodeID,
>>>>>>> b6be1856
    };
    use actix_web::{http::StatusCode, web, HttpResponse, Result};

    #[actix_rt::test]
    async fn requests() {
        let (client, _lock) = test_db_client().await;
        let asset = AssetStateBuilder::default().build(&client).await.unwrap();
        let tokens: Vec<NewToken> = (0..3)
            .map(|_| TokenID::new(&asset.asset_id, &NodeID::stub()).unwrap())
            .map(|token_id| NewToken {
                asset_state_id: asset.id,
                token_id,
                ..NewToken::default()
            })
            .collect();

        let request = HttpRequestBuilder::default()
            .asset_call(&asset.asset_id, "test_contract")
            .build()
            .to_http_request();
        let context = TemplateContext::from_request(&request, &mut Payload::None)
            .await
            .unwrap();
        assert_eq!(context.template_id, asset.asset_id.template_id());
        for token in tokens {
            let created = context.create_token(token.clone()).await.unwrap();
            assert_eq!(token.token_id, created.token_id);
        }
    }

    // *** Test template implementation - low level API testins *****

    // Asset contracts
    async fn asset_handler(path: web::Path<AssetCallParams>, tpl: web::Data<TemplateID>) -> Result<HttpResponse> {
        Ok(HttpResponse::Ok().body(path.asset_id(&tpl)?.to_string()))
    }
    enum AssetConracts {}
    impl Contracts for AssetConracts {
        fn setup_actix_routes(tpl: TemplateID, scope: &mut web::ServiceConfig) {
            log::info!("template={}, registering asset routes", tpl);
            scope.service(web::resource("test").route(web::post().to(asset_handler)));
        }
    }
    // Token contracts
    async fn token_handler(path: web::Path<TokenCallParams>, tpl: web::Data<TemplateID>) -> Result<HttpResponse> {
        Ok(HttpResponse::Ok().body(path.token_id(&tpl)?.to_string()))
    }
    enum TokenConracts {}
    impl Contracts for TokenConracts {
        fn setup_actix_routes(_: TemplateID, scope: &mut web::ServiceConfig) {
            scope.service(web::resource("test").route(web::post().to(token_handler)));
        }
    }
    struct TestTemplate;
    impl Template for TestTemplate {
        type AssetContracts = AssetConracts;
        type TokenContracts = TokenConracts;

        fn id() -> TemplateID {
            65536.into()
        }
    }
    // *** End of Test template implementation *****

    #[actix_rt::test]
    async fn test_actix_template_routes() {
        let srv = TestAPIServer::new(TestTemplate::actix_scopes);

        use actix_web::http::Method;
        let tpl = TestTemplate::id();
        let req_resp = [
            // root path
            (Method::GET, "/".to_string(), StatusCode::NOT_FOUND),
            (Method::POST, "/".to_string(), StatusCode::NOT_FOUND),
            // asset routes
            (Method::POST, format!("/asset_call/{}/test", tpl), StatusCode::NOT_FOUND),
            (
                Method::POST,
                format!("/asset_call/{}/{:04X}/{:015X}/{:032X}/test", tpl, 1, 2, 3),
                StatusCode::OK,
            ),
            (
                Method::GET,
                format!("/asset_call/{}/{:04X}/{:015X}/{:032X}/test", tpl, 1, 2, 3),
                StatusCode::METHOD_NOT_ALLOWED,
            ),
            (
                Method::POST,
                format!("/asset_call/{}/{:04X}/{:015X}/{:032X}/", tpl, 1, 2, 3),
                StatusCode::NOT_FOUND,
            ),
            (Method::POST, "/asset_call/".to_string(), StatusCode::NOT_FOUND),
            (Method::POST, format!("/asset_call/{}", tpl), StatusCode::NOT_FOUND),
            (
                Method::POST,
                format!("/asset_call/{}/{:04X}/{:015X}/{:032X}/test", "1.0", 1, 2, 3),
                StatusCode::NOT_FOUND,
            ),
            (
                Method::POST,
                format!("/asset_call/{}/a/b/c/test", tpl),
                StatusCode::BAD_REQUEST,
            ),
            // token routes
            (
                Method::POST,
                format!("/token_call/{}/{:04X}/{:015X}/{:032X}/{:032X}/test", tpl, 1, 2, 3, 4),
                StatusCode::OK,
            ),
            (
                Method::GET,
                format!("/token_call/{}/{:04X}/{:015X}/{:032X}/{:032X}/test", tpl, 1, 2, 3, 4),
                StatusCode::METHOD_NOT_ALLOWED,
            ),
            (
                Method::POST,
                format!("/token_call/{}/{:04X}/{:015X}/{:032X}/{:032X}/", tpl, 1, 2, 3, 4),
                StatusCode::NOT_FOUND,
            ),
            (Method::POST, "/token_call/".to_string(), StatusCode::NOT_FOUND),
            (Method::POST, format!("/token_call/{}", tpl), StatusCode::NOT_FOUND),
            (
                Method::POST,
                format!("/token_call/{}/{:04X}/{:015X}/{:032X}/{:032X}/test", "1.0", 1, 2, 3, 4),
                StatusCode::NOT_FOUND,
            ),
            (
                Method::POST,
                format!("/token_call/{}/a/b/c/d/test", tpl),
                StatusCode::BAD_REQUEST,
            ),
        ];

        for (method, uri, code) in &req_resp {
            let resp = srv
                .request((*method).clone(), srv.url(uri.as_str()))
                .send()
                .await
                .unwrap();
            assert_eq!(resp.status(), *code, "{} {}", method, uri);
        }
    }

    #[actix_rt::test]
    async fn full_stack_server() {
        let srv = TestAPIServer::new(TestTemplate::actix_scopes);

        let tpl = TestTemplate::id();
        let asset: AssetID = format!("{}{:04X}{:015X}.{:032X}", tpl.to_hex(), 1, 2, 3)
            .parse()
            .unwrap();
        let token: TokenID = format!("{}{:04X}{:015X}.{:032X}{:032X}", tpl.to_hex(), 1, 2, 3, 4)
            .parse()
            .unwrap();

        let mut resp = srv.asset_call(&asset, "test").send().await.unwrap();
        assert!(resp.status().is_success());
        assert_eq!(resp.body().await.unwrap(), asset.to_string());

        let mut resp = srv.token_call(&token, "test").send().await.unwrap();
        assert!(resp.status().is_success());
        assert_eq!(resp.body().await.unwrap(), token.to_string());
    }

    // *** Test TemplateContext *****

    // Asset contracts
    async fn asset_handler_context(path: web::Path<AssetCallParams>, ctx: TemplateContext<'_>) -> Result<HttpResponse> {
        let tpl = ctx.template_id;
        Ok(HttpResponse::Ok().body(path.asset_id(&tpl)?.to_string()))
    }
    enum AssetConractsContext {}
    impl Contracts for AssetConractsContext {
        fn setup_actix_routes(tpl: TemplateID, scope: &mut web::ServiceConfig) {
            log::info!("template={}, registering asset routes", tpl);
            scope.service(web::resource("test").route(web::post().to(asset_handler_context)));
        }
    }
    struct TestTemplateContext;
    impl Template for TestTemplateContext {
        type AssetContracts = AssetConractsContext;
        type TokenContracts = ();

        fn id() -> TemplateID {
            65537.into()
        }
    }
    //*** End of Test template implementation *****

    #[actix_rt::test]
    async fn template_context_full_stack() {
        let srv = TestAPIServer::new(TestTemplateContext::actix_scopes);

        let tpl = TestTemplateContext::id();
        let asset_id = AssetID::test_from_template(tpl);

        let mut resp = srv.asset_call(&asset_id, "test").send().await.unwrap();
        assert!(resp.status().is_success());
        assert_eq!(resp.body().await.unwrap(), asset_id.to_string());
    }
}<|MERGE_RESOLUTION|>--- conflicted
+++ resolved
@@ -120,15 +120,10 @@
                 Ok(client) => Ok(TemplateContext {
                     client,
                     template_id,
-<<<<<<< HEAD
                     wallets,
                     address,
                     db_transaction: None,
-                    contract_transaction: None,
-=======
-                    db_instruction: None,
                     instruction: None,
->>>>>>> b6be1856
                 }),
                 Err(err) => Err(DBError::from(err).into()),
             }
@@ -142,12 +137,8 @@
     use super::*;
     use crate::{
         db::models::tokens::*,
-<<<<<<< HEAD
-        test_utils::{actix::TestAPIServer, builders::*, test_db_client},
-=======
-        test::utils::{actix_test_pool, builders::*, test_db_client},
+        test::utils::{actix::TestAPIServer, builders::*, test_db_client},
         types::NodeID,
->>>>>>> b6be1856
     };
     use actix_web::{http::StatusCode, web, HttpResponse, Result};
 
