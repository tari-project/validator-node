use super::AssetStateBuilder;
use crate::{db::models::*, types::TokenID};
use deadpool_postgres::Client;
use rand::prelude::*;
use serde_json::Value;
use uuid::Uuid;

#[allow(dead_code)]
pub struct TokenBuilder {
    pub owner_pub_key: String,
    pub asset_state_id: Option<Uuid>,
<<<<<<< HEAD
    pub additional_data_json: Value,
    token_id: TokenID,
=======
    pub initial_data_json: Value,
>>>>>>> f82983c8
    #[doc(hidden)]
    pub __non_exhaustive: (),
}

impl Default for TokenBuilder {
    fn default() -> Self {
        let x: u32 = random();
        Self {
            owner_pub_key: format!("7e6f4b801170db0bf86c9257fe562492469439556cba069a12afd1c72c585b0{}", x).into(),
            asset_state_id: None,
<<<<<<< HEAD
            additional_data_json: serde_json::from_str("{}").unwrap(),
            token_id: format!(
                "7e6f4b801170db0bf86c9257fe56249.469439556cba069a12afd1c72c585b0a{:032X}",
                x
            )
            .parse()
            .unwrap(),
=======
            initial_data_json: serde_json::from_str("{}").unwrap(),
>>>>>>> f82983c8
            __non_exhaustive: (),
        }
    }
}

#[allow(dead_code)]
impl TokenBuilder {
    pub async fn build(self, client: &Client) -> anyhow::Result<Token> {
        let asset_state_id = match self.asset_state_id {
            Some(asset_state_id) => asset_state_id,
            None => AssetStateBuilder::default().build(client).await?.id,
        };

        let params = NewToken {
            owner_pub_key: self.owner_pub_key.to_owned(),
<<<<<<< HEAD
            additional_data_json: self.additional_data_json.to_owned(),
            token_id: self.token_id,
=======
            initial_data_json: self.initial_data_json.to_owned(),
>>>>>>> f82983c8
            asset_state_id,
        };
        let token_id = Token::insert(params, client).await?;
        Ok(Token::load(token_id, client).await?)
    }
}<|MERGE_RESOLUTION|>--- conflicted
+++ resolved
@@ -9,12 +9,8 @@
 pub struct TokenBuilder {
     pub owner_pub_key: String,
     pub asset_state_id: Option<Uuid>,
-<<<<<<< HEAD
-    pub additional_data_json: Value,
+    pub initial_data_json: Value,
     token_id: TokenID,
-=======
-    pub initial_data_json: Value,
->>>>>>> f82983c8
     #[doc(hidden)]
     pub __non_exhaustive: (),
 }
@@ -25,17 +21,13 @@
         Self {
             owner_pub_key: format!("7e6f4b801170db0bf86c9257fe562492469439556cba069a12afd1c72c585b0{}", x).into(),
             asset_state_id: None,
-<<<<<<< HEAD
-            additional_data_json: serde_json::from_str("{}").unwrap(),
+            initial_data_json: serde_json::from_str("{}").unwrap(),
             token_id: format!(
                 "7e6f4b801170db0bf86c9257fe56249.469439556cba069a12afd1c72c585b0a{:032X}",
                 x
             )
             .parse()
             .unwrap(),
-=======
-            initial_data_json: serde_json::from_str("{}").unwrap(),
->>>>>>> f82983c8
             __non_exhaustive: (),
         }
     }
@@ -51,12 +43,8 @@
 
         let params = NewToken {
             owner_pub_key: self.owner_pub_key.to_owned(),
-<<<<<<< HEAD
-            additional_data_json: self.additional_data_json.to_owned(),
+            initial_data_json: self.additional_data_json.to_owned(),
             token_id: self.token_id,
-=======
-            initial_data_json: self.initial_data_json.to_owned(),
->>>>>>> f82983c8
             asset_state_id,
         };
         let token_id = Token::insert(params, client).await?;
