--- conflicted
+++ resolved
@@ -52,27 +52,16 @@
     LOCK_DB_POOL.lock().await
 }
 
-<<<<<<< HEAD
-pub fn actix_test_pool() -> anyhow::Result<web::Data<Pool>> {
-    Ok(ACTIX_DB_POOL.clone())
+pub fn actix_test_pool() -> web::Data<Pool> {
+    ACTIX_DB_POOL.clone()
 }
-=======
-/// Drops the db in the Config, creates it and runs the migrations
-pub async fn reset_db(config: &NodeConfig, pool: &Pool) -> anyhow::Result<()> {
-    let client = pool.get().await?;
-    client.query("DROP SCHEMA IF EXISTS public CASCADE;", &[]).await?;
-    client.query("CREATE SCHEMA IF NOT EXISTS public;", &[]).await?;
-    client.query("GRANT ALL ON SCHEMA public TO postgres;", &[]).await?;
-    client.query("GRANT ALL ON SCHEMA public TO public;", &[]).await?;
-    migrate(config.clone()).await?;
->>>>>>> f82983c8
 
 /// Drops the db in the Config, creates it and runs the migrations
-pub async fn reset_db(config: &NodeConfig, pool: &Pool){
+pub async fn reset_db(config: &NodeConfig, pool: &Pool) {
     let client = pool.get().await.unwrap();
-    client.execute("DROP SCHEMA public CASCADE;", &[]).await.unwrap();
-    client.execute("CREATE SCHEMA public;", &[]).await.unwrap();
-    client.execute("GRANT ALL ON SCHEMA public TO postgres;", &[]).await.unwrap();
-    client.execute("GRANT ALL ON SCHEMA public TO public;", &[]).await.unwrap();
+    client.query("DROP SCHEMA IF EXISTS public CASCADE;", &[]).await.unwrap();
+    client.query("CREATE SCHEMA IF NOT EXISTS public;", &[]).await.unwrap();
+    client.query("GRANT ALL ON SCHEMA public TO postgres;", &[]).await.unwrap();
+    client.query("GRANT ALL ON SCHEMA public TO public;", &[]).await.unwrap();
     migrate(config.clone()).await.unwrap();
 }