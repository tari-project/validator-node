[package]
name = "tari_validator_node"
version = "0.1.0"
authors = ["The Tari Development Community"]
description = "The tari validation node implementation"
repository = "https://github.com/tari-labs/validator-node"
license = "BSD-3-Clause"
edition = "2018"

[dependencies]
tari_common = "^0.1"
tari_comms = "^0.1"
tari_core = "^0.1"
tari_crypto = "^0.3"
tari_wallet = "^0.1"

actix-cors = "0.2"
actix-http = "1.0.1"
actix-rt = "1.1.0"
actix-service = "1.0"
actix-web-httpauth = "0.4.0"
actix-web = "2.0.0"
anyhow = "1"
bytes = "0.5.4"
chrono = "0.4"
config = { version = "0.9.3", default_features = false }
deadpool = "0.5.0"
deadpool-postgres = { version = "0.5.5", features = ["config"] }
dotenv = "0.15"
futures = "0.3"
jsonwebtoken = "7"
log = "0.4"
postgres = "0.17.1"
postgres-protocol = "0.5.0"
postgres-types = "0.1.1"
rand = "0.7"
refinery = { version = "0.2", features = ["tokio-postgres"]}
serde = { version = "1", features = ["derive"] }
serde_json = "1.0"
structopt = { version = "0.3", default_features = false }
thiserror = "1"
tokio = { version = "0.2.6", default_features = false, features = ["sync"] }
tokio-pg-mapper = { version = "0.1.7", features = ["derive"] }
tokio-postgres = { version = "0.5.3", features = ["with-uuid-0_8", "with-chrono-0_4", "with-serde_json-1"] }
<<<<<<< HEAD
uuid = { version = "0.8", features = ["serde", "v1"] }
async-trait = "0.1.30"
bytes = "0.5.4"
dotenv = "0.15"
futures = "0.3"
lazy_static = "1.4"
=======
uuid = { version = "0.8", features = ["serde"] }
>>>>>>> f82983c8

[dev-dependencies]
tempdir = "0.3.7"
multiaddr = {version = "0.7.0", package = "parity-multiaddr"}
tari_test_utils = "^0.0"<|MERGE_RESOLUTION|>--- conflicted
+++ resolved
@@ -42,16 +42,12 @@
 tokio = { version = "0.2.6", default_features = false, features = ["sync"] }
 tokio-pg-mapper = { version = "0.1.7", features = ["derive"] }
 tokio-postgres = { version = "0.5.3", features = ["with-uuid-0_8", "with-chrono-0_4", "with-serde_json-1"] }
-<<<<<<< HEAD
 uuid = { version = "0.8", features = ["serde", "v1"] }
 async-trait = "0.1.30"
 bytes = "0.5.4"
 dotenv = "0.15"
 futures = "0.3"
 lazy_static = "1.4"
-=======
-uuid = { version = "0.8", features = ["serde"] }
->>>>>>> f82983c8
 
 [dev-dependencies]
 tempdir = "0.3.7"
